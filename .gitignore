--- conflicted
+++ resolved
@@ -41,12 +41,7 @@
 _autosummary
 .pytest_cache*
 
-<<<<<<< HEAD
-.pytest_cache*
-
 # IDE Files
 .idea/
-=======
 #Pycharm stuff
-.idea/*
->>>>>>> 3409e8b9
+.idea/*